--- conflicted
+++ resolved
@@ -140,135 +140,79 @@
 
     response = openai.chat.completions.create(
         model=DEEP_RESEARCH_MODEL,
-        messages=[{"role": "user", "content": prompt}],
-        temperature=0.2,
-        max_tokens=1500,
-    )
-    return response.choices[0].message.content.strip()
-
-def search_with_retry(query: str) -> List[Dict[str, Any]]:
-    """Perform web search with retry logic"""
-    for attempt in range(MAX_RETRIES):
-        try:
-            response = tavily_client.search(
-                query=query,
-                search_depth="advanced",
-                include_raw_content=True,
-                max_results=7  # Fewer results but higher quality for iterative approach
-            )
-            return response.get("results", [])
-        except Exception as e:
-            print(f"Attempt {attempt + 1} failed: {str(e)}")
-            if attempt < MAX_RETRIES - 1:
-                time.sleep(DELAY_BETWEEN_REQUESTS)
-            else:
-                raise
-    return []
-
-@app.post("/research", response_model=ResearchResponse, tags=["Market Research"])
-async def perform_iterative_research(request: ResearchRequest):
-    """
-    Perform iterative market research with gap analysis and query refinement.
-    
-    Parameters:
-    - domain: The industry domain to research (required)
-    - company_name: Specific company to focus on (optional)
-    - metrics: Specific metrics to analyze (optional)
-    - custom_operator: Custom analysis method (e.g., SWOT, PESTLE) (optional)
-    
-    Returns:
-    - final_analysis: Comprehensive synthesized research report
-    - iterations: List of each research iteration's details
-    - all_sources: All research sources used
-    """
-    try:
-        all_sources = []
-        iterations = []
-        current_summary = ""
-        
-        # Initial query generation
-        query = generate_initial_query(
-            request.domain,
-            request.company_name,
-            request.metrics,
-            request.custom_operator
-        )
-        
-        for iteration in range(MAX_ITERATIONS):
-            print(f"Starting iteration {iteration + 1} with query: {query}")
-            
-            # Perform search
-            try:
-                sources = search_with_retry(query)
-                all_sources.extend(sources)
-                time.sleep(DELAY_BETWEEN_REQUESTS)
-                
-                # Remove duplicates while preserving order
-                unique_sources = []
-                seen_urls = set()
-                for source in all_sources:
-                    if source['url'] not in seen_urls:
-                        seen_urls.add(source['url'])
-                        unique_sources.append(source)
-                all_sources = unique_sources
-                
-                if not sources:
-                    if iteration == 0:
-                        raise HTTPException(status_code=404, detail="No relevant sources found")
-                    break  # Don't fail if refinement searches return nothing
-                
-                # Summarize results
-                current_summary = summarize_results(
-                    sources,
-                    request.domain,
-                    request.metrics
-                )
-                
-                # Identify knowledge gaps (except in final iteration)
-                if iteration < MAX_ITERATIONS - 1:
-                    gaps = identify_knowledge_gaps(request.domain, current_summary)
-                    if gaps:
-                        query = generate_refinement_query(
-                            request.domain,
-                            current_summary,
-                            gaps
-                        )
-                
-                iterations.append({
-                    "iteration": iteration + 1,
-                    "query": query,
-                    "sources_found": len(sources),
-                    "summary": current_summary,
-                    "knowledge_gaps": gaps if iteration < MAX_ITERATIONS - 1 else []
-                })
-                
-            except Exception as e:
-                print(f"Iteration {iteration + 1} failed: {str(e)}")
-                if iteration == 0:
-                    raise HTTPException(status_code=500, detail=f"Initial research failed: {str(e)}")
-                break  # Continue with what we have if refinement fails
-        
-        # Generate final comprehensive analysis
-        final_analysis = summarize_results(
-            all_sources,
-            request.domain,
-            request.metrics
-        )
-        
-        return {
-            "final_analysis": final_analysis,
-            "iterations": iterations,
-            "all_sources": all_sources
-        }
-
-<<<<<<< HEAD
-    except Exception as e:
-        raise HTTPException(status_code=500, detail=f"Research failed: {str(e)}")
-
-if __name__ == "__main__":
-    import uvicorn
-    uvicorn.run(app, host="0.0.0.0", port=8000)
-=======
+        messages=[{"role": "user", "content": f"Generate a detailed research report based on the following refined summaries, including key findings and recommendations:\n\n{combined_summaries}"}],
+        stream=True
+    )
+    response = ""
+    for chunk in stream:
+        response += chunk['message']['content']
+    return response.strip()
+
+def deep_research(topic):
+    """Perform deep research on a given topic."""
+    print(f"Starting deep research on: {topic}")
+    refined_summaries = []
+    queries = [generate_query(topic) for _ in range(3)]
+
+    for iteration, query in enumerate(queries):  # Repeat the process 3 times
+        print(f"Iteration {iteration + 1} for topic: {topic}")
+
+        # Step 1: Use pre-generated query
+        print(f"Generated Query: {query}")
+        
+        # Step 2: Perform web research
+        response = tavily_client.search(query)
+        sources = response.get("results", [])
+        print(f"Collected {len(sources)} sources.")
+        
+        # Step 3: Summarize sources
+        summary = summarize_sources(sources)
+        print(f"Summary:\n{summary}")
+        
+        # Step 4: Reflect on summary
+        refined_summary = reflect_on_summary(summary)
+        print(f"Refined Summary:\n{refined_summary}")
+        
+        # Retain the refined summary
+        refined_summaries.append(refined_summary)
+    
+    # Step 5: Finalize the research report
+    detailed_report = finalize_summary(refined_summaries)
+    print(f"Detailed Research Report for {topic}:\n{detailed_report}")
+    
+    return {
+        "query": query,
+        "sources": sources,
+        "summary": summary,
+        "refined_summary": refined_summary,
+        "detailed_report": detailed_report
+    }
+
+# Streamlit UI
+st.title("Ollama Deep Researcher")
+
+user_query = st.text_input("Enter your research query:")
+
+if st.button("Start Research"):
+    research_output = deep_research(user_query)   # Perform deep research
+
+    st.subheader("Generated Query:")
+    st.write(research_output['query'])
+
+    st.subheader("Collected Sources:")
+    for source in research_output['sources']:
+        st.write(f"- {source.get('title', 'No Title')}: {source.get('url', 'No URL')}")
+
+    st.subheader("Summary:")
+    st.write(research_output['summary'])
+
+    st.subheader("Refined Summary:")
+    st.write(research_output['refined_summary'])
+
     st.subheader("Detailed Research Report:")
     st.write(research_output['detailed_report'])
->>>>>>> 4c6f7ff7
+
+# Remove the hardcoded query and research output
+# user_query = """Conduct a comprehensive market research analysis on APAR Industries Limited, focusing on its current market share, product portfolio (especially in conductors, specialty oils, and cables), and competitive positioning in India and international markets. Analyze historical revenue growth, segment-wise performance, key customers, and strategic partnerships. Compare APAR's technological innovation, pricing strategy, and supply chain resilience against key competitors such as Polycab, Sterlite Power, and Bharat Bijlee. Assess emerging trends in power transmission, renewable energy integration, and electric mobility that could influence APAR’s growth trajectory over the next 5 years. Include risk factors (e.g., raw material prices, regulatory changes), and identify market opportunities or untapped geographies for expansion. Provide data-backed insights and recommendations"""
+# research_output = deep_research(user_query)   # Perform deep research
+# print(f"Detailed Research Report:\n{research_output['detailed_report']}")